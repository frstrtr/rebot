# database.py

"""
This module handles database operations for storing and retrieving spammer data.
"""

import os
import sys
import sqlite3
import time

# Add the project root to the Python path
PROJECT_ROOT = os.path.abspath(os.path.join(os.path.dirname(__file__), ".."))
sys.path.insert(0, PROJECT_ROOT)

from server.server_config import DATABASE_FILE, LOGGER


def initialize_database():
    """Initialize the database and create tables if they don't exist."""
    conn = sqlite3.connect(DATABASE_FILE)
    cursor = conn.cursor()
    try:
        cursor.execute(
            """
            ALTER TABLE spammers ADD COLUMN timestamp INTEGER DEFAULT 0
            """
        )
        conn.commit()
        LOGGER.info("Added timestamp column to spammers table")
    except sqlite3.OperationalError as e:
        if "duplicate column name" in str(e):
            LOGGER.info("timestamp column already exists in spammers table")
    try:
        cursor.execute(
            """
            ALTER TABLE spammers ADD COLUMN is_spammer BOOLEAN DEFAULT FALSE
            """
        )
        conn.commit()
        LOGGER.info("Added is_spammer column to spammers table")
    except sqlite3.OperationalError as e:
        if "duplicate column name" in str(e):
            LOGGER.info("is_spammer column already exists in spammers table")
        else:
            LOGGER.error("Error adding is_spammer column: %s", e)

    cursor.execute(
        """
        CREATE TABLE IF NOT EXISTS spammers (
            user_id TEXT PRIMARY KEY,
            lols_bot_data TEXT,
            cas_chat_data TEXT,
            p2p_data TEXT,
            is_spammer BOOLEAN DEFAULT FALSE,
            timestamp INTEGER DEFAULT 0
        )
    """
    )
    conn.commit()
    conn.close()
    LOGGER.info("Database initialized")


def store_spammer_data(
    user_id, lols_bot_data, cas_chat_data, p2p_data, is_spammer=False
):
    timestamp = int(time.time())  # Get current timestamp
    conn = sqlite3.connect(DATABASE_FILE)
    cursor = conn.cursor()
    cursor.execute(
        """
        INSERT OR REPLACE INTO spammers (user_id, lols_bot_data, cas_chat_data, p2p_data, is_spammer, timestamp)
        VALUES (?, ?, ?, ?, ?, ?)
    """,
        (user_id, lols_bot_data, cas_chat_data, p2p_data, is_spammer, timestamp),
    )
    conn.commit()
    conn.close()
<<<<<<< HEAD
    LOGGER.info("%s Stored spammer data", user_id)
=======
    LOGGER.info("%s stored spammer data", user_id)
>>>>>>> fa0a7c3b


def retrieve_spammer_data_from_db(user_id):
    """Retrieve spammer data from the database."""
    conn = sqlite3.connect(DATABASE_FILE)
    cursor = conn.cursor()
    cursor.execute(
        """
        SELECT lols_bot_data, cas_chat_data, p2p_data, is_spammer FROM spammers WHERE user_id = ?
        """,
        (user_id,),
    )
    row = cursor.fetchone()
    conn.close()
    if row:
        lols_bot_data, cas_chat_data, p2p_data, is_spammer = row
        return {
            "lols_bot_data": lols_bot_data,
            "cas_chat_data": cas_chat_data,
            "p2p_data": p2p_data,
            "is_spammer": is_spammer,
        }
    return None


def get_all_spammer_ids():
    """Retrieve all spammer IDs from the database."""
    conn = sqlite3.connect(DATABASE_FILE)
    cursor = conn.cursor()
    cursor.execute("SELECT user_id FROM spammers")
    rows = cursor.fetchall()
    conn.close()
    return [row[0] for row in rows]<|MERGE_RESOLUTION|>--- conflicted
+++ resolved
@@ -77,11 +77,7 @@
     )
     conn.commit()
     conn.close()
-<<<<<<< HEAD
-    LOGGER.info("%s Stored spammer data", user_id)
-=======
     LOGGER.info("%s stored spammer data", user_id)
->>>>>>> fa0a7c3b
 
 
 def retrieve_spammer_data_from_db(user_id):
