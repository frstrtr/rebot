import json
import pprint
from twisted.internet import endpoints, defer, error, protocol, reactor
from database import (
    store_spammer_data,
    retrieve_spammer_data_from_db,
    get_all_spammer_ids,
)
from server_config import LOGGER


class P2PProtocol(protocol.Protocol):
    """P2P protocol to handle connections and exchange spammer information."""

    def connectionMade(self):
        """Handle new P2P connections."""
        self.factory.peers.append(self)
        peer = self.transport.getPeer()
        LOGGER.info("P2P connection made with %s:%d", peer.host, peer.port)
        LOGGER.info("P2P connection details: %s", peer)
        self.send_peer_info()

    def dataReceived(self, data):
        """Handle received P2P data."""
        message = data.decode("utf-8")
        LOGGER.info("P2P message received: %s", message)

        try:
<<<<<<< HEAD
            # Normalize the JSON message (\" --> ")
            message = self.normalize_json_message(message)
            LOGGER.info("NORMALIZED P2P message: %s", message)

            # Split the message by '}{' and add the braces back
            json_strings = self.split_json_objects(message)
=======
            # Split the message by '}{' and add the braces back if needed
            if "}{" in message:
                json_strings = message.split("}{")
                LOGGER.debug("json_strings list:\n%s", json_strings)
                json_strings = [json_strings[0] + "}"] + [
                    "{" + s for s in json_strings[1:]
                ]
            else:
                json_strings = [message]
>>>>>>> 401c0b68

            for json_string in json_strings:
                try:
                    data = json.loads(json_string)
                    data = self.decode_nested_json(data)
                    # Log the decoded message in a human-readable format
                    LOGGER.info("Decoded message:\n%s", pprint.pformat(data))
                    if "user_id" in data:
                        user_id = data["user_id"]
                        lols_bot_data = json.loads(data.get("lols_bot_data", ""))
                        cas_chat_data = json.loads(data.get("cas_chat_data", ""))
                        p2p_data = json.loads(data.get("p2p_data", ""))
                        if (
                            p2p_data
                            and isinstance(p2p_data, dict)
                            and len(p2p_data) > 0
                        ):
                            store_spammer_data(
                                user_id, lols_bot_data, cas_chat_data, p2p_data
                            )
                            self.factory.broadcast_spammer_info(user_id)
                        else:
                            # Store the spammer data even if p2p_data is empty
                            store_spammer_data(
                                user_id, lols_bot_data, cas_chat_data, p2p_data
                            )
                    elif "peers" in data:
                        self.factory.update_peer_list(data["peers"])
                except json.JSONDecodeError as e:
                    LOGGER.error("Failed to decode JSON object: %s", e)
        except Exception as e:
            LOGGER.error("Error processing P2P message: %s", e)

    def normalize_json_message(self, message):
        """Normalize JSON message by replacing escaped \" symbols with regular " symbols."""
        return message.replace('\\"', '"')

    def split_json_objects(self, message):
        """Split concatenated JSON objects in the message."""
        json_strings = []
        depth = 0
        start = 0
        for i, char in enumerate(message):
            if char == "{":
                if depth == 0:
                    start = i
                depth += 1
            elif char == "}":
                depth -= 1
                if depth == 0:
                    json_strings.append(message[start : i + 1])
        return json_strings

    def decode_nested_json(self, data):
        """Decode nested JSON strings in the data."""
        if isinstance(data, dict):
            for key, value in data.items():
                if isinstance(value, str):
                    try:
                        decoded_value = json.loads(value)
                        data[key] = self.decode_nested_json(decoded_value)
                    except json.JSONDecodeError:
                        data[key] = (
                            value.encode().decode("unicode_escape").replace("\\", "")
                        )
                elif isinstance(value, dict):
                    data[key] = self.decode_nested_json(value)
                elif isinstance(value, list):
                    data[key] = [self.decode_nested_json(item) for item in value]
        elif isinstance(data, list):
            data = [self.decode_nested_json(item) for item in data]
        return data

    def connectionLost(self, reason=protocol.connectionDone):
        """Handle lost P2P connections."""
        self.factory.peers.remove(self)
        LOGGER.info("P2P connection lost: %s", reason)

    def send_peer_info(self):
        """Send the list of known peers to the connected peer."""
        peer_info = [
            {
                "host": peer.transport.getPeer().host,
                "port": peer.transport.getPeer().port,
                "uuid": self.factory.uuid,
            }
            for peer in self.factory.peers
        ]
        message = json.dumps({"peers": peer_info})
        self.transport.write(message.encode("utf-8"))
        LOGGER.info("Sent peer info: %s", message)


class P2PFactory(protocol.Factory):
    """Factory to manage P2P connections."""

    protocol = P2PProtocol

    def __init__(self, uuid):
        self.peers = []
        self.uuid = uuid
        self.bootstrap_peers = ["172.19.113.234:9002", "172.19.112.1:9001"]

<<<<<<< HEAD

def broadcast_spammer_info(self, user_id):
    """Broadcast spammer information to all connected peers."""
    spammer_data = retrieve_spammer_data(user_id)
    if spammer_data:
        # Ensure nested JSON data is properly encoded
        message = json.dumps(
            {
                "user_id": user_id,
                "lols_bot_data": json.dumps(spammer_data["lols_bot_data"]),
                "cas_chat_data": json.dumps(spammer_data["cas_chat_data"]),
                "p2p_data": json.dumps(spammer_data["p2p_data"]),
            }
        )
        for peer in self.peers:
            peer.transport.write(message.encode("utf-8"))
        LOGGER.info("Broadcasted spammer info: %s", message)
    else:
        LOGGER.warning("No spammer data found for user_id: %s", user_id)
=======
    def broadcast_spammer_info(self, user_id):
        """Broadcast spammer information to all connected peers."""
        spammer_data = retrieve_spammer_data_from_db(user_id)
        if spammer_data:
            message = json.dumps(
                {
                    "user_id": user_id,
                    "lols_bot_data": spammer_data["lols_bot_data"],
                    "cas_chat_data": spammer_data["cas_chat_data"],
                    "p2p_data": spammer_data["p2p_data"],
                }
            )
            for peer in self.peers:
                peer.transport.write(message.encode("utf-8"))
                LOGGER.debug("Broadcast to peer %s", peer)
            LOGGER.info("Broadcasted spammer(%s) message: %s", user_id, message)
        else:
            LOGGER.warning("No spammer data found for user_id: %s", user_id)
>>>>>>> 401c0b68

    def connect_to_bootstrap_peers(self, bootstrap_addresses):
        """Connect to bootstrap peers and gather available peers."""
        deferreds = []
        for address in bootstrap_addresses:
            host, port = address.split(":")
            port = int(port)
            endpoint = endpoints.TCP4ClientEndpoint(reactor, host, port)
            deferred = endpoint.connect(self)
            deferred.addCallback(self.on_bootstrap_peer_connected)
            deferred.addErrback(self.on_bootstrap_peer_failed, address)
            deferreds.append(deferred)
        return defer.gatherResults(deferreds)

    def on_bootstrap_peer_connected(self, peer_protocol):
        """Handle successful connection to a bootstrap peer."""
        peer = peer_protocol.transport.getPeer()
        LOGGER.info("Connected to bootstrap peer %s:%d", peer.host, peer.port)
        self.bootstrap_peers.append(peer_protocol)
        self.synchronize_spammer_data(peer_protocol)

    def on_bootstrap_peer_failed(self, failure, address):
        """Handle failed connection to a bootstrap peer."""
        LOGGER.error("Failed to connect to bootstrap peer %s: %s", address, failure)

    def update_peer_list(self, peers):
        """Update the list of known peers."""
        for peer in peers:
            host = peer["host"]
            port = peer["port"]
            peer_uuid = peer.get("uuid")
            if peer_uuid == self.uuid:
                LOGGER.info(
                    "Skipping self connection to %s:%d (UUID: %s)",
                    host,
                    port,
                    peer_uuid,
                )
                continue
            if not any(
                p.transport.getPeer().host == host
                and p.transport.getPeer().port == port
                for p in self.peers
            ):
                endpoint = endpoints.TCP4ClientEndpoint(reactor, host, port)
                endpoint.connect(self).addCallback(
                    lambda _, h=host, p=port: LOGGER.info(
                        "Connected to new peer %s:%d", h, p
                    )
                ).addErrback(
                    lambda err, h=host, p=port: LOGGER.error(
                        "Failed to connect to new peer %s:%d: %s", h, p, err
                    )
                )
                LOGGER.info("Connecting to new peer %s:%d", host, port)

    def synchronize_spammer_data(self, sync_protocol):
        """Synchronize spammer data with a newly connected peer."""
        for user_id in self.get_all_spammer_ids():
            spammer_data = retrieve_spammer_data_from_db(user_id)
            if spammer_data:
                message = json.dumps(
                    {
                        "user_id": user_id,
                        "lols_bot_data": spammer_data["lols_bot_data"],
                        "cas_chat_data": spammer_data["cas_chat_data"],
                        "p2p_data": spammer_data["p2p_data"],
                    }
                )
                sync_protocol.transport.write(message.encode("utf-8"))
                LOGGER.info("Synchronized spammer data for user_id: %s", user_id)

    def get_all_spammer_ids(self):
        """Retrieve all spammer IDs from the database."""
        return get_all_spammer_ids()


def find_available_port(start_port):
    """Find an available port starting from the given port."""
    port = start_port
    while True:
        try:
            endpoint = endpoints.TCP4ServerEndpoint(reactor, port)
            endpoint.listen(protocol.Factory())
            return port
        except error.CannotListenError:
            port += 1


def check_p2p_data(user_id):
    """Placeholder function to check for P2P data."""
    _reply_ = {
        "ok": True,
        "user_id": user_id,
    }
    LOGGER.info("Check p2p data reply: %s", _reply_)
    # dumb response None fro tests
    return None<|MERGE_RESOLUTION|>--- conflicted
+++ resolved
@@ -26,24 +26,13 @@
         LOGGER.info("P2P message received: %s", message)
 
         try:
-<<<<<<< HEAD
-            # Normalize the JSON message (\" --> ")
-            message = self.normalize_json_message(message)
-            LOGGER.info("NORMALIZED P2P message: %s", message)
-
             # Split the message by '}{' and add the braces back
-            json_strings = self.split_json_objects(message)
-=======
-            # Split the message by '}{' and add the braces back if needed
-            if "}{" in message:
-                json_strings = message.split("}{")
-                LOGGER.debug("json_strings list:\n%s", json_strings)
-                json_strings = [json_strings[0] + "}"] + [
-                    "{" + s for s in json_strings[1:]
-                ]
-            else:
-                json_strings = [message]
->>>>>>> 401c0b68
+            json_strings = message.split("}{")
+            json_strings = (
+                [json_strings[0] + "}"]
+                + ["{" + s for s in json_strings[1:-1]]
+                + ["{" + json_strings[-1]]
+            )
 
             for json_string in json_strings:
                 try:
@@ -147,30 +136,9 @@
         self.uuid = uuid
         self.bootstrap_peers = ["172.19.113.234:9002", "172.19.112.1:9001"]
 
-<<<<<<< HEAD
-
-def broadcast_spammer_info(self, user_id):
-    """Broadcast spammer information to all connected peers."""
-    spammer_data = retrieve_spammer_data(user_id)
-    if spammer_data:
-        # Ensure nested JSON data is properly encoded
-        message = json.dumps(
-            {
-                "user_id": user_id,
-                "lols_bot_data": json.dumps(spammer_data["lols_bot_data"]),
-                "cas_chat_data": json.dumps(spammer_data["cas_chat_data"]),
-                "p2p_data": json.dumps(spammer_data["p2p_data"]),
-            }
-        )
-        for peer in self.peers:
-            peer.transport.write(message.encode("utf-8"))
-        LOGGER.info("Broadcasted spammer info: %s", message)
-    else:
-        LOGGER.warning("No spammer data found for user_id: %s", user_id)
-=======
     def broadcast_spammer_info(self, user_id):
         """Broadcast spammer information to all connected peers."""
-        spammer_data = retrieve_spammer_data_from_db(user_id)
+        spammer_data = retrieve_spammer_data(user_id)
         if spammer_data:
             message = json.dumps(
                 {
@@ -182,11 +150,9 @@
             )
             for peer in self.peers:
                 peer.transport.write(message.encode("utf-8"))
-                LOGGER.debug("Broadcast to peer %s", peer)
-            LOGGER.info("Broadcasted spammer(%s) message: %s", user_id, message)
+            LOGGER.info("Broadcasted spammer info: %s", message)
         else:
             LOGGER.warning("No spammer data found for user_id: %s", user_id)
->>>>>>> 401c0b68
 
     def connect_to_bootstrap_peers(self, bootstrap_addresses):
         """Connect to bootstrap peers and gather available peers."""
