"""Factory for managing P2P connections and data synchronization."""

# SPDX-License-Identifier: MIT
# -*- coding: utf-8 -*-
# server/p2p/factory.py

import json
import uuid
from twisted.internet import endpoints, defer, protocol
from twisted.internet import reactor, task
from server.database import (
    store_spammer_data,
    retrieve_spammer_data_from_db,
    get_all_spammer_ids,
)

from server.server_config import LOGGER
from .config import YELLOW_COLOR, RESET_COLOR, PURPLE_COLOR, GREEN_COLOR, INVERSE_COLOR
from .protocol import P2PProtocol
from .address import PeerAddress


class P2PFactory(protocol.Factory):
    """Factory to manage P2P connections."""

    protocol = P2PProtocol

    def __init__(self, node_uuid=None, bootstrap_peers=None):
        self.peers = []
        self.node_uuid = node_uuid or str(uuid.uuid4())
        self.bootstrap_peers = bootstrap_peers or []  # Take bootstrap peers as argument
        self.protocol_instances = []
        self.known_uuids = set()  # Keep track of known UUIDs
        self.reconnect_delay = 10  # seconds
        self.max_reconnect_attempts = 5
        self.reconnect_attempts = 0
        self.is_bootstrap = not bootstrap_peers  # True if it's a bootstrap node
        self.PeerAddress = PeerAddress

    def buildProtocol(self, addr):
        """Build and return a protocol instance."""
        host = addr.host
        port = addr.port
        # Check if there's already a connection to this peer
        for proto in self.protocol_instances:
            peer = proto.get_peer()
            if peer.host == host and peer.port == port:
                LOGGER.info(
                    "Closing duplicate incoming connection from %s:%d", host, port
                )
                return None  # Reject the new connection

        proto = self.protocol()
        proto.factory = self
        proto.processed_data = set()
        LOGGER.debug("New connection from address: %s", addr)
        self.protocol_instances.append(proto)
        return proto

    def broadcast_spammer_info(self, user_id):
        """Broadcast spammer information to all connected peers."""
        spammer_data = retrieve_spammer_data_from_db(user_id)
        if spammer_data:
            # Ensure nested JSON data is properly encoded
            message = json.dumps(
                {
                    "type": "spammer_info_broadcast",
                    "user_id": user_id,
                    "is_spammer": spammer_data.get(
                        "is_spammer", False
                    ),  # Add is_spammer field
                    "lols_bot_data": spammer_data["lols_bot_data"],
                    "cas_chat_data": spammer_data["cas_chat_data"],
                    "p2p_data": spammer_data["p2p_data"],
                }
            )
            LOGGER.debug(
<<<<<<< HEAD
                "%s%s Broadcasting spammer info%s\n%s",
=======
                "%s%s Broadcasting spammer info:%s %s",
>>>>>>> fa0a7c3b
                INVERSE_COLOR,
                user_id,
                RESET_COLOR,
                message,
            )
<<<<<<< HEAD

=======
>>>>>>> fa0a7c3b
            if not self.protocol_instances:
                LOGGER.warning("No peers to broadcast spammer info to.")
                return

            for proto in self.protocol_instances:
                # Check if the data has been received from the same peer
                if (
                    proto.received_from_peer
                    and proto.received_from_peer.host == proto.get_peer().host
                    and proto.received_from_peer.port == proto.get_peer().port
                ):
                    # Check if the data has changed
                    existing_data = retrieve_spammer_data_from_db(user_id)
                    if existing_data:
                        existing_lols_bot_data = existing_data.get("lols_bot_data", {})
                        if isinstance(existing_lols_bot_data, str):
                            existing_lols_bot_data = json.loads(existing_lols_bot_data)
                        existing_cas_chat_data = existing_data.get("cas_chat_data", {})
                        if isinstance(existing_cas_chat_data, str):
                            existing_cas_chat_data = json.loads(existing_cas_chat_data)
                        existing_p2p_data = existing_data.get("p2p_data", {})
                        if isinstance(existing_p2p_data, str):
                            existing_p2p_data = json.loads(existing_p2p_data)

                        if (
                            spammer_data["lols_bot_data"] == existing_lols_bot_data
                            and spammer_data["cas_chat_data"] == existing_cas_chat_data
                            and spammer_data["p2p_data"] == existing_p2p_data
                        ):
                            continue  # Skip sending if data has not changed
                if proto.peer_uuid != self.node_uuid:
                    proto.transport.write(message.encode("utf-8"))
                    LOGGER.debug(
                        "%s Sent updated spammer info to peer %s:%d (%s)",
                        user_id,
                        proto.get_peer().host,
                        proto.get_peer().port,
                        proto.get_peer().node_uuid,
                    )
            LOGGER.debug(
<<<<<<< HEAD
                "%s%s Spammer info broadcasted%s",
=======
                "%s%s spammer info broadcasted%s",
>>>>>>> fa0a7c3b
                INVERSE_COLOR,
                user_id,
                RESET_COLOR,
            )
        else:
            LOGGER.warning("No spammer data found for user_id in local DB: %s", user_id)
            # TODO check other spam nodes and endpoints

    def connect_to_bootstrap_peers(self, bootstrap_addresses):
        """Connect to bootstrap peers and gather available peers."""
        deferreds = []
        for address in bootstrap_addresses:
            host, port = address.split(":")
            port = int(port)
            # Check if there's already a connection to this peer
            if any(p.host == host and p.port == port for p in self.peers):
                LOGGER.info(
                    "Already connected to peer %s:%d, skipping bootstrap connection",
                    host,
                    port,
                )
                continue  # Skip if already connected
            LOGGER.debug(
                "%sAttempting to connect to bootstrap peer %s:%d%s",
                PURPLE_COLOR,
                host,
                port,
                RESET_COLOR,
            )
            endpoint = endpoints.TCP4ClientEndpoint(reactor, host, port)
            deferred = endpoint.connect(self)
            deferred.addCallback(self.on_bootstrap_peer_connected)
            deferred.addErrback(self.on_bootstrap_peer_failed, address)
            deferreds.append(deferred)
        return defer.gatherResults(deferreds, consumeErrors=True)

    def on_bootstrap_peer_connected(self, peer_protocol):
        """Handle successful connection to a bootstrap peer."""
        peer = peer_protocol.get_peer()
        peer_address = PeerAddress(peer.type, peer.host, peer.port, peer.node_uuid)
        LOGGER.info(
            "%sConnected to bootstrap peer %s:%d%s",
            GREEN_COLOR,
            peer.host,
            peer.port,
            RESET_COLOR,
        )
        self.bootstrap_peers.append(peer_address)
        # Send local UUID to the bootstrap node
        peer_protocol.send_handshake_init()
        self.reconnect_attempts = 0  # Reset attempts on success
        self.log_connected_peers()  # Log connected peers after bootstrap

    def handle_peer_uuid(self, peer_protocol, peer_uuid):
        """Handle the received UUID from a peer."""
        peer = peer_protocol.get_peer()
        if peer_uuid == self.node_uuid:
            LOGGER.info(
                "\033[93mDisconnecting peer with same UUID %s:%d (UUID: %s)\033[0m",
                peer.host,
                peer.port,
                peer_uuid,
            )
            peer_protocol.transport.loseConnection()
            return
        LOGGER.info("Received UUID %s from peer %s:%d", peer_uuid, peer.host, peer.port)
        self.synchronize_spammer_data(peer_protocol)

    def on_bootstrap_peer_failed(self, failure, address):
        """Handle failed connection to a bootstrap peer."""
        LOGGER.error(
            "Failed to connect to bootstrap peer %s: %s",
            address,
            failure,
        )
        self.reconnect_attempts += 1
        if self.reconnect_attempts < self.max_reconnect_attempts:
            LOGGER.info(
                "Scheduling reconnection attempt %d to bootstrap peers in %d seconds...",
                self.reconnect_attempts,
                self.reconnect_delay,
            )
            # pylint: disable=no-member
            reactor.callLater(self.reconnect_delay, self.reconnect_to_bootstrap)
        else:
            LOGGER.warning(
                "Max reconnection attempts (%d) reached. Giving up on bootstrap peers.",
                self.max_reconnect_attempts,
            )
            # Stop further reconnection attempts
            self.bootstrap_peers = []

    def update_peer_list(self, peers):
        """Update the list of known peers."""
        for peer in peers:
            host = peer["host"]
            port = peer["port"]
            peer_uuid = peer.get("uuid")
            if peer_uuid == self.node_uuid:
                LOGGER.info(
                    "%sSkipping self connection to %s:%d (UUID: %s)%s",
                    YELLOW_COLOR,
                    host,
                    port,
                    peer_uuid,
                    RESET_COLOR,
                )
                continue
            if not any(p.host == host and p.port == port for p in self.peers):
                endpoint = endpoints.TCP4ClientEndpoint(reactor, host, port)
                endpoint.connect(self).addCallback(
                    lambda _, h=host, p=port: LOGGER.info(
                        "Connected to new peer %s:%d", h, p
                    )
                ).addErrback(
                    lambda err, h=host, p=port: LOGGER.error(
                        "Failed to connect to new peer %s:%d: %s",
                        h,
                        p,
                        err,
                    )
                )
                LOGGER.info(
                    "%sConnecting to new peer %s:%d%s",
                    YELLOW_COLOR,
                    host,
                    port,
                    RESET_COLOR,
                )

    def synchronize_spammer_data(self, sync_protocol):
        """Synchronize spammer data with a newly connected peer."""
        for user_id in self.get_all_spammer_ids():
            spammer_data = retrieve_spammer_data_from_db(user_id)
            if spammer_data:
                message = json.dumps(
                    {
                        "user_id": user_id,
                        "lols_bot_data": spammer_data["lols_bot_data"],
                        "cas_chat_data": spammer_data["cas_chat_data"],
                        "p2p_data": spammer_data["p2p_data"],
                    }
                )
                sync_protocol.transport.write(message.encode("utf-8"))
                LOGGER.info("Synchronized spammer data for user_id: %s", user_id)

    def get_all_spammer_ids(self):
        """Retrieve all spammer IDs from the database."""
        return get_all_spammer_ids()

    def check_p2p_data(self, user_id):
        """Check for P2P data across all connected peers."""
        LOGGER.info("Checking peers for user_id: %s", user_id)
        deferreds = []
        active_protocols = list(self.protocol_instances)  # Iterate over a copy

        for proto in active_protocols:
            peer = proto.get_peer()

            # Check if the peer's UUID is known and is not self
            if not peer.node_uuid:
                LOGGER.warning(
<<<<<<< HEAD
                    "Skipping check_p2p_data for %s, peer UUID not yet known: %s:%d",
=======
                    "%s skipping check_p2p_data, peer UUID not yet known: %s:%d",
>>>>>>> fa0a7c3b
                    user_id,
                    peer.host,
                    peer.port,
                )
                continue

            if peer.node_uuid == self.node_uuid:
                LOGGER.warning(
<<<<<<< HEAD
                    "Skipping check_p2p_data for %s, is self: %s:%d",
                    user_id,
                    peer.host,
                    peer.port,
=======
                    "%s skipping check_p2p_data, is self: %s:%d %s",
                    user_id,
                    peer.host,
                    peer.port,
                    peer.node_uuid,
>>>>>>> fa0a7c3b
                )
                continue

            deferred = defer.Deferred()
            proto.deferred = deferred
            host = peer.host
            port = peer.port

            def handle_timeout(proto=proto, user_id=user_id, host=host, port=port):
                """Handle timeout for P2P data check."""
                if hasattr(proto, "deferred"):
                    if hasattr(proto, "transport"):  # Check if transport exists
                        try:
                            LOGGER.warning(
                                "%s Timeout occurred while checking P2P data from peer %s:%d",
                                user_id,
                                proto.transport.getPeer().host,  # Access host from peer
                                proto.transport.getPeer().port,  # Access port from peer
                            )
                        except (AttributeError, RuntimeError) as e:
                            LOGGER.error("Error accessing peer info in timeout: %s", e)
                    else:
                        LOGGER.warning(
                            "%s Timeout occurred, but connection was already lost for peer",
                            user_id,
                        )
                    # Only callback if the deferred hasn't already been called
                    if hasattr(proto, "deferred"):
                        proto.deferred.callback(None)
                        del proto.deferred
                    self.remove_peer(proto)

            # Add a timeout to the deferred
            proto.timeout_call = task.deferLater(reactor, 5, handle_timeout)

            try:
                proto.transport.write(
                    json.dumps({"type": "check_p2p_data", "user_id": user_id}).encode(
                        "utf-8"
                    )
                )

                LOGGER.debug(
                    "%s Sending check_p2p_data request to peer %s:%d",
                    user_id,
                    host,
                    port,
                )

                def handle_response(result):
                    """Handle the response from the peer."""
                    if (
                        hasattr(proto, "timeout_call")
                        and isinstance(proto.timeout_call, task.DelayedCall)
                        and proto.timeout_call.active()
                    ):
                        proto.timeout_call.cancel()
                    return result

                def handle_error(failure):
                    """Handle an error from the peer."""
                    if hasattr(proto, "timeout_call"):
                        if (
                            isinstance(proto.timeout_call, task.DelayedCall)
                            and proto.timeout_call.active()
                        ):
                            proto.timeout_call.cancel()
                    # Log the error, but don't remove the peer here
                    LOGGER.error(
                        "Error checking P2P data from peer %s:%d: %s",
                        host,
                        port,
                        failure,
                    )
                    return failure

                deferred.addCallback(handle_response)
                deferred.addErrback(handle_error)
                deferreds.append(deferred)

            except Exception as e:
                LOGGER.error(
                    "Error sending check_p2p_data request to peer %s:%d: %s",
                    host,
                    port,
                    e,
                )
                if proto.timeout_call and proto.timeout_call.active():
                    proto.timeout_call.cancel()
                self.remove_peer(proto)
                continue

        def handle_peer_responses(responses):
            valid_responses = [response for response in responses if response]
            if valid_responses:
                return json.loads(valid_responses[0])
            return None

        def handle_peer_resp_error(failure):
            """Handle errors during the P2P data check."""
            LOGGER.error("Error checking P2P data: %s", failure)
            return None  # Ensure a None value is returned on error

        return (
            defer.gatherResults(deferreds, consumeErrors=True)
            .addCallback(handle_peer_responses)
            .addErrback(handle_peer_resp_error)
        )

    def remove_peer(self, proto):
        """Remove a peer from the active peer list and schedule a reconnection."""
        peer = proto.get_peer()
        if peer.node_uuid == self.node_uuid:
            LOGGER.warning(
                "Skipping reconnection attempt to self (UUID match): %s:%d",
                peer.host,
                peer.port,
            )
            return
        if peer in self.peers:
            self.peers.remove(peer)
        if proto in self.protocol_instances:
            self.protocol_instances.remove(proto)
        LOGGER.info("Removed peer %s:%d from active peer list", peer.host, peer.port)
        self.schedule_reconnection(peer.host, peer.port)

    def schedule_reconnection(self, host, port):
        """Schedule a reconnection attempt to a peer."""
        LOGGER.info(
            "Scheduling reconnection to peer %s:%d in %d seconds",
            host,
            port,
            self.reconnect_delay,
        )
        # pylint: disable=no-member
        reactor.callLater(self.reconnect_delay, self.attempt_reconnection, host, port)

    def attempt_reconnection(self, host, port):
        """Attempt to reconnect to a peer."""
        LOGGER.info("Attempting reconnection to peer %s:%d", host, port)
        endpoint = endpoints.TCP4ClientEndpoint(reactor, host, port)
        endpoint.connect(self).addCallback(
            lambda _, h=host, p=port: LOGGER.info("Reconnected to peer %s:%d", h, p)
        ).addErrback(
            lambda err, h=host, p=port: LOGGER.error(
                "Failed to reconnect to peer %s:%d: %s", h, p, err
            )
        )

    def is_duplicate_uuid(self, peer_uuid, current_proto):
        """Check if a peer with the same UUID already exists."""
        for proto in self.protocol_instances:
            if proto != current_proto and proto.peer_uuid == peer_uuid:
                return True
        return False

    def reconnect_to_bootstrap(self):
        """Reconnect to bootstrap peers."""
        if self.peers or self.is_bootstrap:
            return  # Don't reconnect if we already have peers or it's a bootstrap node

        if not self.bootstrap_peers:
            LOGGER.warning("No bootstrap peers available. Skipping reconnection.")
            return

        LOGGER.info("Attempting to reconnect to bootstrap peers...")
        bootstrap_addresses = [f"{p.host}:{p.port}" for p in self.bootstrap_peers]
        self.connect_to_bootstrap_peers(bootstrap_addresses)

    def store_spammer_data(
        self, user_id, lols_bot_data, cas_chat_data, p2p_data, is_spammer
    ):
        """Store spammer data in the database."""
        store_spammer_data(user_id, lols_bot_data, cas_chat_data, p2p_data, is_spammer)

    def log_connected_peers(self):
        """Log details of all connected peers."""
        LOGGER.info("Logging details of all connected peers:")
        for proto in self.protocol_instances:
            peer = proto.get_peer()
            LOGGER.info(
                "  - Host: %s, Port: %s, UUID: %s", peer.host, peer.port, peer.node_uuid
            )<|MERGE_RESOLUTION|>--- conflicted
+++ resolved
@@ -75,20 +75,12 @@
                 }
             )
             LOGGER.debug(
-<<<<<<< HEAD
-                "%s%s Broadcasting spammer info%s\n%s",
-=======
                 "%s%s Broadcasting spammer info:%s %s",
->>>>>>> fa0a7c3b
                 INVERSE_COLOR,
                 user_id,
                 RESET_COLOR,
                 message,
             )
-<<<<<<< HEAD
-
-=======
->>>>>>> fa0a7c3b
             if not self.protocol_instances:
                 LOGGER.warning("No peers to broadcast spammer info to.")
                 return
@@ -129,11 +121,7 @@
                         proto.get_peer().node_uuid,
                     )
             LOGGER.debug(
-<<<<<<< HEAD
-                "%s%s Spammer info broadcasted%s",
-=======
                 "%s%s spammer info broadcasted%s",
->>>>>>> fa0a7c3b
                 INVERSE_COLOR,
                 user_id,
                 RESET_COLOR,
@@ -296,11 +284,7 @@
             # Check if the peer's UUID is known and is not self
             if not peer.node_uuid:
                 LOGGER.warning(
-<<<<<<< HEAD
-                    "Skipping check_p2p_data for %s, peer UUID not yet known: %s:%d",
-=======
                     "%s skipping check_p2p_data, peer UUID not yet known: %s:%d",
->>>>>>> fa0a7c3b
                     user_id,
                     peer.host,
                     peer.port,
@@ -309,18 +293,11 @@
 
             if peer.node_uuid == self.node_uuid:
                 LOGGER.warning(
-<<<<<<< HEAD
-                    "Skipping check_p2p_data for %s, is self: %s:%d",
-                    user_id,
-                    peer.host,
-                    peer.port,
-=======
                     "%s skipping check_p2p_data, is self: %s:%d %s",
                     user_id,
                     peer.host,
                     peer.port,
                     peer.node_uuid,
->>>>>>> fa0a7c3b
                 )
                 continue
 
@@ -439,6 +416,11 @@
                 peer.host,
                 peer.port,
             )
+            LOGGER.warning(
+                "Skipping reconnection attempt to self (UUID match): %s:%d",
+                peer.host,
+                peer.port,
+            )
             return
         if peer in self.peers:
             self.peers.remove(peer)
@@ -449,6 +431,12 @@
 
     def schedule_reconnection(self, host, port):
         """Schedule a reconnection attempt to a peer."""
+        LOGGER.info(
+            "Scheduling reconnection to peer %s:%d in %d seconds",
+            host,
+            port,
+            self.reconnect_delay,
+        )
         LOGGER.info(
             "Scheduling reconnection to peer %s:%d in %d seconds",
             host,
@@ -468,6 +456,9 @@
             lambda err, h=host, p=port: LOGGER.error(
                 "Failed to reconnect to peer %s:%d: %s", h, p, err
             )
+            lambda err, h=host, p=port: LOGGER.error(
+                "Failed to reconnect to peer %s:%d: %s", h, p, err
+            )
         )
 
     def is_duplicate_uuid(self, peer_uuid, current_proto):
